--- conflicted
+++ resolved
@@ -324,16 +324,6 @@
         return layer_operations.Rolling(self, window=window,  min_periods=min_periods, inside=inside)
 
     def resolve_attribute(self, item):
-<<<<<<< HEAD
-        base_level_attributes = self.text_object.base_level_attributes
-        if item not in base_level_attributes:
-            raise AttributeError(item)
-
-        target_layer = self.text_object[base_level_attributes[item]]
-        if len(target_layer) == 0 or len(self) == 0:
-            return AttributeList([], item)
-        result = [self.text_object[base_level_attributes[item]].get(span.base_span)[item] for span in self]
-=======
         if len(self) == 0:
             raise AttributeError(item, 'layer is empty')
         if self._span_list[0].base_span.level == 0:
@@ -347,7 +337,6 @@
         if len(target_layer) == 0:
             return AttributeList([], item)
         result = [target_layer.get(span.base_span)[item] for span in self]
->>>>>>> e8e71e3f
 
         target_level = target_layer[0].base_span.level
         self_level = self[0].base_span.level
@@ -359,11 +348,6 @@
         return AttributeList(result, item)
 
     def __getattr__(self, item):
-<<<<<<< HEAD
-        if item in {'_ipython_canary_method_should_not_exist_', '__getstate__', '__setstate__', '__deepcopy__'}:
-            raise AttributeError
-=======
->>>>>>> e8e71e3f
         if item in self.__getattribute__('attributes'):
             return self.__getitem__(item)
         return self.resolve_attribute(item)
