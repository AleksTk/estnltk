import os
import json
import logging
import operator as op
from functools import reduce
from itertools import chain, product

import psycopg2
from psycopg2.extensions import STATUS_BEGIN
from psycopg2.sql import SQL, Identifier

from estnltk.converters.dict_importer import dict_to_layer
from estnltk.converters.dict_exporter import layer_to_dict
from estnltk.converters import dict_to_text, text_to_json
from .query import Query

log = logging.getLogger(__name__)


class PgStorageException(Exception):
    pass


class PgCollection:
    """Convenience wrapper over PostgresStorage"""

    def __init__(self, name, storage):
        self.table_name = name
        self.storage = storage

    def create(self):
        """Creates a database table for the collection"""
        return self.storage.create_table(self.table_name)

    def insert(self, text, key=None):
        """Inserts text object as a table row with a given key"""
        return self.storage.insert(self.table_name, text, key)

    def exists(self):
        """Returns true if table exists"""
        return self.storage.table_exists(self.table_name)

    def select(self, query=None, layer_query=None, layer_ngram_query=None, layers=None, order_by_key=False):
        """See PostgresStorage.select()"""
        return self.storage.select(self.table_name, query, layer_query, layer_ngram_query, layers, order_by_key)

    def select_by_key(self, key, return_as_dict=False):
        """See PostgresStorage.select_by_key()"""
        return self.storage.select_by_key(self.table_name, key, return_as_dict)

    def find_fingerprint(self, query=None, layer_query=None, layer_ngram_query=None, layers=None, order_by_key=False):
        """See PostgresStorage.find_fingerprint()"""
        return self.storage.find_fingerprint(self.table_name, query, layer_query, layer_ngram_query, layers,
                                             order_by_key)

    def layer_name_to_table_name(self, layer_name):
        return self.storage.layer_name_to_table_name(self.table_name, layer_name)

    def create_layer(self, layer_name, callable, layers=None, create_index=False, ngram_index=None):
        """
        Creates a new layer in a separate table and links it with the current collection.

        Args:
            layer_name:
            callable: callable
                A function to be applied to each `text` entry in a collection.
            layers: list of str
                The specified layers will be fetched and merged with the text object before passing it to `callable`.
            create_index: bool
                Whether to create a gin index for a jsonb column.
            ngramm_index: dict: layer-attribute -> ngramm-length
                Creates ngram index for specified layer attributes.

        Example:
            layer_name = "my_layer"
            tagger = VabamorfTagger(layer_name=layer_name)
            collection.create_layer(layer_name, callable=lambda t: tagger.tag(t, return_layer=True))

        """
        layer_table = self.layer_name_to_table_name(layer_name)
        if self.storage.table_exists(layer_table):
            raise PgStorageException("Table '{}' for layer '{}' already exists.".format(layer_table, layer_name))
        conn = self.storage.conn
        with conn.cursor() as c:
            try:
                conn.autocommit = False
                if ngram_index is not None:
                    ngram_index_cols = ngram_index.keys()
                    ngram_cols_sql = ", %s" % ",".join(["%s text[]" % Identifier(column).as_string(self.storage.conn)
                                                        for column in ngram_index])
                else:
                    ngram_cols_sql = ""
                # create layer table and index
                q = SQL("CREATE TABLE {}.{} (id serial PRIMARY KEY, data jsonb %s)" % ngram_cols_sql).format(
                    Identifier(self.storage.schema), Identifier(layer_table))
                c.execute(q)

                # create jsonb index
                if create_index is True:
                    c.execute(SQL(
                        "CREATE INDEX {index} ON {schema}.{table} USING gin ((data->'layers') jsonb_path_ops)").format(
                        schema=Identifier(self.storage.schema),
                        index=Identifier('idx_%s_data' % layer_table),
                        table=Identifier(layer_table)))

                # create ngram array index
                if ngram_index is not None:
                    for column in ngram_index_cols:
                        c.execute(SQL(
                            "CREATE INDEX {index} ON {schema}.{table} USING gin ({column})").format(
                            schema=Identifier(self.storage.schema),
                            index=Identifier('idx_%s_%s' % (layer_table, column)),
                            table=Identifier(layer_table),
                            column=Identifier(column)))

                # insert data
                for key, text in self.select(layers=layers):
                    layer = callable(text)
                    layer_dict = layer_to_dict(layer, text)
                    ngram_index_col_values = None
                    if ngram_index is not None:
<<<<<<< HEAD
                        ngram_index_col_values = [build_all_ngrams(getattr(layer, attribute),
                                                               ngram_index[attribute])
=======
                        ngram_index_col_values = [self.build_ngrams(getattr(layer, attribute),
                                                                    ngram_index[attribute],
                                                                    layer.ambiguous)
>>>>>>> 6ab3da9b
                                                  for attribute in ngram_index_cols]
                    self.storage.insert_layer_row(layer_table, layer_dict, key, ngram_index_col_values)
            except:
                conn.rollback()
                raise
            finally:
                if conn.status == STATUS_BEGIN:
                    # no exception, transaction in progress
                    conn.commit()
                conn.autocommit = True

<<<<<<< HEAD
=======
    @staticmethod
    def build_ngrams(unigrams, n, is_ambiguous):
        ngrams = set()
        for i in range(n, len(unigrams) + 1):
            slice = unigrams[i - n: i]
            if is_ambiguous:
                items = ["-".join(seq) for seq in product(*slice)]
                ngrams.update(items)
            else:
                item = "-".join(slice)
                ngrams.add(item)
        return list(ngrams)

>>>>>>> 6ab3da9b
    def delete_layer(self, layer_name):
        layer_table = self.layer_name_to_table_name(layer_name)
        if not self.storage.table_exists(layer_table):
            raise PgStorageException()
        self.storage.drop_table(layer_table)

    def delete(self):
        """Removes collection and all related layers."""
        conn = self.storage.conn
        conn.autocommit = False
        try:
            for layer_table in self.get_layer_tables():
                self.storage.drop_table(layer_table)
            self.storage.drop_table(self.table_name)
        except:
            conn.rollback()
            raise
        finally:
            if conn.status == STATUS_BEGIN:
                # no exception, transaction in progress
                conn.commit()
            conn.autocommit = True

    def has_layer(self, layer_name):
        return layer_name in self.get_layer_names()

    def get_layer_names(self):
        return [tbl[len(self.table_name) + 2:] for tbl in self.get_layer_tables()]

    def get_layer_tables(self):
        return [tbl for tbl in self.storage.get_all_table_names() if tbl.startswith("%s__" % self.table_name)]


class PostgresStorage:
    """`PostgresStorage` instance wraps a database connection and
    exposes interface to conveniently search/save json data.
    """

    def __init__(self, dbname=None, user=None, password=None, host='localhost', port=5432,
                 pgpass_file="~/.pgpass", schema="public", **kwargs):
        """
        Connects to database either using connection parameters if specified, or ~/.pgpass file.

            ~/.pgpass file format: hostname:port:database:username:password

        """
        if dbname is None:
            log.debug("Database name not specified. Loading connection settings from '%s'" % pgpass_file)
            pgpass = os.path.expanduser(pgpass_file)
            if not os.path.exists(pgpass):
                raise PgStorageException("Configuration file '%s' not found." % pgpass)
            else:
                with open(pgpass, encoding="utf-8") as f:
                    host, port, dbname, user, password = f.readline().rstrip().split(":")
        self.conn = psycopg2.connect(dbname=dbname, user=user, password=password, host=host, port=port, **kwargs)
        self.conn.autocommit = True
        self.schema = schema

    def close(self):
        """Closes database connection"""
        self.conn.close()

    def create_schema(self):
        with self.conn.cursor() as c:
            c.execute(SQL("CREATE SCHEMA {};").format(Identifier(self.schema)))

    def delete_schema(self):
        with self.conn.cursor() as c:
            c.execute(SQL("DROP SCHEMA {} CASCADE;").format(Identifier(self.schema)))

    def create_table(self, table):
        """Creates a new table to store jsonb data:

            CREATE TABLE table(
                id serial PRIMARY KEY,
                data jsonb
            );

        and automatically adds a GIN index for the jsonb column:

            CREATE INDEX idx_table_data ON table USING gin ((data -> 'layers') jsonb_path_ops);
        """
        self.conn.autocommit = False
        with self.conn.cursor() as c:
            try:
                c.execute(SQL("CREATE TABLE {}.{} (id serial PRIMARY KEY, data jsonb)").format(
                    Identifier(self.schema), Identifier(table)))
                c.execute(
                    SQL("CREATE INDEX {index} ON {schema}.{table} USING gin ((data->'layers') jsonb_path_ops)").format(
                        index=Identifier('idx_%s_data' % table),
                        schema=Identifier(self.schema),
                        table=Identifier(table)))
            except:
                self.conn.rollback()
                raise
            finally:
                if self.conn.status == STATUS_BEGIN:
                    # no exception, transaction in progress
                    self.conn.commit()
                self.conn.autocommit = True

    def layer_name_to_table_name(self, collection_table, layer_name):
        """
        Constructs layer table name.

        Args:
            collection_table: str
                parent collection table
            layer_name: str
                layer name
        Returns:
            str: layer table name

        """
        return "%s__%s" % (collection_table, layer_name)

    def drop_table(self, table):
        with self.conn.cursor() as c:
            c.execute(SQL("DROP TABLE {}.{}").format(Identifier(self.schema), Identifier(table)))

    def drop_table_if_exists(self, table):
        with self.conn.cursor() as c:
            c.execute(SQL("DROP TABLE IF EXISTS {}.{}").format(Identifier(self.schema), Identifier(table)))

    def insert_layer_row(self, layer_table, layer_dict, key, ngram_values=None):
        layer_json = json.dumps(layer_dict, ensure_ascii=False)
        ngram_values = ngram_values or []
        with self.conn.cursor() as c:
            sql = "INSERT INTO {}.{} VALUES (%s) RETURNING id;" % ", ".join(['%s'] * (2 + len(ngram_values)))
            c.execute(SQL(sql).format(Identifier(self.schema), Identifier(layer_table)),
                      (key, layer_json, *ngram_values))
            row_key = c.fetchone()[0]
            return row_key

    def insert(self, table, text, key=None):
        """
        Saves a given `text` object into a given `table`..
        Args:
            table: str
            text: text
            key: int

        Returns:
            int: row key (id)
        """
        text = text_to_json(text)
        with self.conn.cursor() as c:
            if key is not None:
                c.execute(SQL("INSERT INTO {}.{} VALUES (%s, %s) RETURNING id;").format(
                    Identifier(self.schema), Identifier(table)), (key, text))
            else:
                c.execute(SQL("INSERT INTO {}.{} (data) VALUES (%s) RETURNING id;").format(
                    Identifier(self.schema), Identifier(table)), (text,))
            row_key = c.fetchone()[0]
            return row_key

    def table_exists(self, table):
        with self.conn.cursor() as c:
            c.execute(SQL("SELECT EXISTS (SELECT 1 FROM pg_tables WHERE  schemaname = %s AND tablename = %s);"),
                      [self.schema, table])
            return c.fetchone()[0]

    def count_rows(self, table):
        with self.conn.cursor() as c:
            c.execute(SQL("SELECT count(*) FROM {}.{}").format(Identifier(self.schema), Identifier(table)))
            nrows = c.fetchone()[0]
            return nrows

    def select_by_key(self, table, key, return_as_dict=False):
        """Loads text object by `key`. If `return_as_dict` is True, returns a text object as dict"""
        with self.conn.cursor() as c:
            c.execute(SQL("SELECT * FROM {}.{} WHERE id = %s").format(Identifier(self.schema), Identifier(table)),
                      (key,))
            res = c.fetchone()
            if res is None:
                raise PgStorageException("Key %s not not found." % key)
            key, text_dict = res
            text = text_dict if return_as_dict is True else dict_to_text(text_dict)
            return text

    def get_all_table_names(self):
        with self.conn.cursor() as c:
            c.execute(SQL(
                "SELECT table_name FROM information_schema.tables WHERE table_schema=%s AND table_type='BASE TABLE'"),
                [self.schema])
            table_names = [row[0] for row in c.fetchall()]
            return table_names

    def select(self, table, query=None, layer_query=None, layer_ngram_query=None, layers=None, order_by_key=False):
        """
        Select from collection table with possible search constraints.

        Args:
            table: str
                collection table
            query: JsonbTextQuery
                collection table query
            layer_query: JsonbLayerQuery
                layer query
            order_by_key: bool
            layers: list of str
                Layers to fetch. Specified layers will be merged into returned text object and
                can be accessed as `text["layer_name"]`.

        Returns:
            iterator of (key, text) pairs

        Example:

            q = JsonbTextQuery('morph_analysis', lemma='laulma')
            for key, txt in storage.select(table, query=q):
                print(key, txt)


        """
        with self.conn.cursor() as c:
            # 1. Build query

            where = False
            sql_parts = []
            if layers is None and layer_query is None and layer_ngram_query is None:
                # select only text table
                q = SQL("SELECT * FROM {}.{}").format(Identifier(self.schema), Identifier(table)).as_string(self.conn)
                sql_parts.append(q)
            else:
                # need to join text and all layer tables
                layers = layers or []
                layer_query = layer_query or {}
                layer_ngram_query = layer_ngram_query or {}

                layers_select = []
                for layer in chain(layers):
                    layer = self.layer_name_to_table_name(table, layer)
                    layer = SQL("{}.{}").format(Identifier(self.schema), Identifier(layer)).as_string(self.conn)
                    layers_select.append(layer)

                layers_join = set()
                for layer in chain(layers, layer_query.keys(), layer_ngram_query.keys()):
                    layer = self.layer_name_to_table_name(table, layer)
                    layer = SQL("{}.{}").format(Identifier(self.schema), Identifier(layer)).as_string(self.conn)
                    layers_join.add(layer)

                table_escaped = SQL("{}.{}").format(Identifier(self.schema), Identifier(table)).as_string(self.conn)
                q = "SELECT {table}.id, {table}.data {select} FROM {table}, {layers_join} where {where}".format(
                    schema=Identifier(self.schema),
                    table=table_escaped,
                    select=", %s" % ", ".join(
                        "%s.data" % layer for layer in layers_select) if layers_select else "",
                    layers_join=", ".join(layer for layer in layers_join),
                    where=" AND ".join("%s.id = %s.id" % (table_escaped, layer) for layer in layers_join))
                sql_parts.append(q)
                where = True
            if query is not None:
                # build constraint on the main text table
                sql_parts.append("%s %s" % ("and" if where else "where", query.eval()))
                where = True
            if layer_query:
                # build constraint on related layer tables
                q = " AND ".join(query.eval() for layer, query in layer_query.items())
                sql_parts.append("%s %s" % ("and" if where else "where", q))
                where = True
            if layer_ngram_query:
                # build constraint on related layer's ngram index
                q = self.build_layer_ngram_query(layer_ngram_query, table)
                if where is True:
                    q = "AND %s" % q
                sql_parts.append(q)
                where = True
            if order_by_key is True:
                sql_parts.append("order by id")

            sql = " ".join(sql_parts)  # bad, bad string concatenation, but we can't avoid it here, right?

            # 2. Execute query
            c.execute(sql)
            for row in c.fetchall():
                key = row[0]
                text_dict = row[1]
                text = dict_to_text(text_dict)
                if len(row) > 2:
                    for layer_name, layer_dict in zip(layers, row[2:]):
                        text[layer_name] = dict_to_layer(layer_dict, text)
                yield key, text

    def build_layer_ngram_query(self, ngram_query, collection_table):
        sql_parts = []
        for layer in ngram_query:
            for column, q in ngram_query[layer].items():
                if not isinstance(q, list):
                    q = list(q)
                if isinstance(q[0], list):
                    # case: [[(a),(b)], [(c)]] -> a AND b OR c
                    or_terms = [["-".join(e) for e in and_term] for and_term in q]
                elif isinstance(q[0], tuple):
                    # case: [(a), (b)] -> a OR b
                    or_terms = [["-".join(e)] for e in q]
                elif isinstance(q[0], str):
                    # case: [a, b] -> "a-b"
                    or_terms = [["-".join(q)]]
                else:
                    raise ValueError("Invalid ngram query format: {}".format(q))

                or_parts = []
                for and_term in or_terms:
                    arr = ",".join("'%s'" % v for v in and_term)
                    p = SQL("{schema}.{table}.{column} @> ARRAY[%s]" % arr).format(
                        schema=Identifier(self.schema),
                        table=Identifier(self.layer_name_to_table_name(collection_table, layer)),
                        column=Identifier(column)).as_string(self.conn)
                    or_parts.append(p)
                sql_parts.append("(%s)" % " OR ".join(or_parts))
        q = " AND ".join(sql_parts)
        return q

    def find_fingerprint(self, table, query=None, layer_query=None, layer_ngram_query=None, layers=None,
                         order_by_key=False):
        """
        A wrapper over `select` method, which enables to conveniently build composite AND/OR queries.

        Args:
            table: str
                collection table name
            query: dict
                Query applied to collection table
            layer_query: dict
                Query applied to layer table
            order_by_key: bool
                Sort results by key in ascending order
        Returns:
            iterator of tuples (key, text)

        Example `layer_ngramm_query`:

            Search ("üks,kaks" AND "kolm,neli") OR "viis,kuus":

            q = {
                "some_layer": {
                     "field": "some_field",
                     "query": [[("üks", "kaks"), ("kolm", "neli")], [("viis", "kuus")]],
                },
                ...

        Example `query`:

            q = {
                 "layer": "morph_analysis",
                 "field": "lemma",
                 "ambiguous": True,
                 "query": ["mis", "palju"],  # mis OR palju
                 }

        Example `layer_query`:

            q = {
                layer1: {
                    "field": "lemma",
                    "query": ["ööbik"],
                    "ambiguous": True
                },
                layer2: {
                    "field": "lemma",
                    "query": ["ööbik"],
                    "ambiguous": True
                }}
        """
        if query is None and layer_query is None and layer_ngram_query is None:
            raise PgStorageException("One of 'query', 'layer_query' or 'layer_ngramm_query' should be specified.")

        def build_text_query(q):
            or_query_list = []
            for and_terms in q["query"]:
                if not isinstance(and_terms, (list, tuple, set)):
                    and_terms = [and_terms]
                if and_terms:
                    and_query = reduce(op.__and__, (JsonbTextQuery(q["layer"], q["ambiguous"], **{q["field"]: term})
                                                    for term in and_terms))
                    or_query_list.append(and_query)
            if len(or_query_list) > 0:
                jsonb_query = reduce(op.__or__, or_query_list)
            else:
                jsonb_query = None
            return jsonb_query

        def build_layer_query(layer, q):
            or_query_list = []
            layer_table = self.layer_name_to_table_name(table, layer)
            for and_terms in q["query"]:
                if not isinstance(and_terms, (list, tuple, set)):
                    and_terms = [and_terms]
                if and_terms:
                    and_query = reduce(op.__and__,
                                       (JsonbLayerQuery(layer_table, q["ambiguous"], **{q["field"]: term})
                                        for term in and_terms))
                    or_query_list.append(and_query)
            if len(or_query_list) > 0:
                jsonb_query = reduce(op.__or__, or_query_list)
            else:
                jsonb_query = None
            return jsonb_query

        jsonb_text_query = build_text_query(query) if query is not None else None
        jsonb_layer_query = {layer: build_layer_query(layer, q) for layer, q in
                             layer_query.items()} if layer_query is not None else None

        return self.select(table, jsonb_text_query, jsonb_layer_query, layer_ngram_query, layers,
                           order_by_key=order_by_key)

    def get_collection(self, table_name):
        """Returns a new instance of `PgCollection` without physically creating it."""
        return PgCollection(table_name, self)


class JsonbTextQuery(Query):
    """
    Constructs database query to search `text` objects stored in jsonb format.
    """

    def __init__(self, layer, ambiguous=True, **kwargs):
        if not kwargs:
            raise ValueError('At least one layer attribute is required.')
        self.layer = layer
        self.ambiguous = ambiguous
        self.kwargs = kwargs

    def eval(self):
        if self.ambiguous is True:
            pat = """data->'layers' @> '[{"name": "%s", "spans": [[%s]]}]'"""
        else:
            pat = """data->'layers' @> '[{"name": "%s", "spans": [%s]}]'"""
        return pat % (self.layer, json.dumps(self.kwargs))


class JsonbLayerQuery(Query):
    """
    Constructs database query to search `layer` objects stored in jsonb format.
    """

    def __init__(self, layer_table, ambiguous=True, **kwargs):
        if not kwargs:
            raise ValueError('At least one layer attribute is required.')
        self.layer_table = layer_table
        self.ambiguous = ambiguous
        self.kwargs = kwargs

    def eval(self):
        if self.ambiguous is True:
            pat = """%s.data @> '{"spans": [[%s]]}'"""
        else:
            pat = """%s.data @> '{"spans": [%s]}'"""
        return pat % (self.layer_table, json.dumps(self.kwargs))


def build_ngrams(unigrams, n, sep='-'):
    ngrams = set()
    is_ambiguous = len(unigrams) > 0 and not isinstance(unigrams[0], str)
    for i in range(n, len(unigrams) + 1):
        slice = unigrams[i - n: i]
        if is_ambiguous:
            items = [sep.join(seq) for seq in product(*slice)]
            ngrams.update(items)
        else:
            item = sep.join(slice)
            ngrams.add(item)
    return list(ngrams)


def build_all_ngrams(unigrams, n, sep='-'):
    return list(chain(*[build_ngrams(unigrams, i, sep) for i in range(1, n + 1)]))<|MERGE_RESOLUTION|>--- conflicted
+++ resolved
@@ -119,14 +119,8 @@
                     layer_dict = layer_to_dict(layer, text)
                     ngram_index_col_values = None
                     if ngram_index is not None:
-<<<<<<< HEAD
                         ngram_index_col_values = [build_all_ngrams(getattr(layer, attribute),
-                                                               ngram_index[attribute])
-=======
-                        ngram_index_col_values = [self.build_ngrams(getattr(layer, attribute),
-                                                                    ngram_index[attribute],
-                                                                    layer.ambiguous)
->>>>>>> 6ab3da9b
+                                                                   ngram_index[attribute])
                                                   for attribute in ngram_index_cols]
                     self.storage.insert_layer_row(layer_table, layer_dict, key, ngram_index_col_values)
             except:
@@ -138,22 +132,6 @@
                     conn.commit()
                 conn.autocommit = True
 
-<<<<<<< HEAD
-=======
-    @staticmethod
-    def build_ngrams(unigrams, n, is_ambiguous):
-        ngrams = set()
-        for i in range(n, len(unigrams) + 1):
-            slice = unigrams[i - n: i]
-            if is_ambiguous:
-                items = ["-".join(seq) for seq in product(*slice)]
-                ngrams.update(items)
-            else:
-                item = "-".join(slice)
-                ngrams.add(item)
-        return list(ngrams)
-
->>>>>>> 6ab3da9b
     def delete_layer(self, layer_name):
         layer_table = self.layer_name_to_table_name(layer_name)
         if not self.storage.table_exists(layer_table):
