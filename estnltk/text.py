import bisect
import collections
import keyword
from typing import MutableMapping, Tuple,  Any, Union, List, Sequence

import itertools
import networkx as nx



class Span:
    def __init__(self, start: int = None, end: int = None, parent=None,  *, layer=None, legal_attributes=None, **attributes) -> None:

        #this is set up first, because attribute access depends on knowing attribute names as earley as possible
        self._legal_attribute_names = legal_attributes
        self.is_dependant = parent is None

        # Placeholder, set when span added to spanlist
        self.layer = layer #type:Layer
        self.parent = parent #type: Span

        if isinstance(start, int) and isinstance(end, int):
            assert start < end

            self._start = start
            self._end = end
            self.is_dependant = False

        #parent is a Span of dependant Layer
        elif parent is not None:
            assert isinstance(parent, Span)
            assert start is None
            assert end is None
            self.is_dependant = True

            # The _base of a root-layer Span is the span itself.
            # So, if the parent is a root-layer the following must hold (self._base == self.parent == self.parent._base)
            # If the parent is not a root-layer Span, (self._base == self.parent._base)
            self._base = parent._base #type: Span

        else:
            assert 0, 'What?'


        if not self.is_dependant:
            self._base = self # type:Span

        for k, v in attributes.items():
            if k in legal_attributes:
                self.__setattr__(k, v)


    @property
    def legal_attribute_names(self) -> List[str]:
        if self.__getattribute__('_legal_attribute_names') is not None:
            return self.__getattribute__('_legal_attribute_names')
        else:
            return self.__getattribute__('layer').__getattribute__('attributes')

    def to_record(self) -> MutableMapping[str, Any]:
        return {**{k:self.__getattribute__(k) for k in self.legal_attribute_names},
                **{'start':self.start, 'end':self.end}}


    def mark(self, mark_layer: str) -> 'Span':
        base_layer = self.text_object.layers[mark_layer] #type: Layer
        parent = base_layer.parent

        assert  parent == self.layer.name, "Expected '{self.layer.name}' got '{parent}'".format(self=self, parent=parent)
        res = base_layer.add_span(
            Span(
                parent = self._base #this is the base span
            )
        )
        return res

    @property
    def start(self) -> int:
        if not self.is_dependant:
            return self._start
        else:
            return self.parent.start

    @start.setter
    def start(self, value: int):
        assert not self.is_bound, 'setting start is allowed on special occasions only'
        self._start = value


    @property
    def end(self) -> int:
        if not self.is_dependant:
            return self._end
        else:
            return self.parent.end

    @end.setter
    def end(self, value:int):
        assert not self.is_bound, 'setting end is allowed on special occasions only'
        self._end = value


    @property
    def text(self):
        return self.text_object.text[self.start:self.end]

    @property
    def text_object(self):
        return self.layer.text_object


    def __getattr__(self, item):
        if item in self.__getattribute__('legal_attribute_names'):
            try:
                return self.__getattribute__(item)
            except AttributeError:
                return None

        elif item == getattr(self.layer, 'parent', None):
            return self.parent

        elif self.layer is not None and self.layer.text_object is not None and  self.layer.text_object._path_exists(self.layer.name, item):
            #there exists an unambiguous path from this span to the target (attribute)


            looking_for_layer = False
            if item in self.layer.text_object.layers.keys():
                looking_for_layer = True
                target_layer_name = self.text_object._get_path(self.layer.name, item)[-1]
            else:
                target_layer_name = self.text_object._get_path(self.layer.name, item)[-2]



            for i in self.text_object.layers[target_layer_name].spans:
                if i.__getattribute__('parent') == self or self.__getattribute__('parent') == i:
                    if looking_for_layer:
                        return i
                    else:
                        return getattr(i, item)


        else:
            return self.__getattribute__('__class__').__getattribute__(self, item)


    def __lt__(self, other: Any) -> bool:
        return (self.start, self.end) < (other.start, other.end)

    def __eq__(self, other: Any) -> bool:
        try:
            return (self.start, self.end) == (other.start, other.end)
        except AttributeError:
            return False

    def __le__(self, other: Any) -> bool:
        return self < other or self == other

    def __str__(self):
        legal_attribute_names = self.__getattribute__('layer').__getattribute__('attributes')

        mapping = {}

        for k in legal_attribute_names:
            mapping[k] = self.__getattribute__(k)


        return 'Span({text}, {attributes})'.format(text=self.text, attributes=mapping)

    def __repr__(self):
        return str(self)

class SpanList(collections.Sequence):
    def __init__(self,
                 layer=None,
                 ambiguous:bool=False) -> None:
        if ambiguous:
            self.spans = SpanList(layer=layer, ambiguous=False)  #type: Union[List[Span], SpanList]
            self.classes = {} # type: MutableMapping[Tuple[int, int], SpanList]
        else:
            self.spans = []  #type: Union[List[Span], SpanList]

        self._layer = layer
        self.ambiguous = ambiguous

        # placeholder for ambiguous layer
        self.parent = None # type:Union[Span, None]

        # placeholder for dependant layer
        self._base = None  # type:Union[Span, None]



    def get_equivalence(self, span):
        return self.classes.get((span.start, span.end), None)


    def get_attributes(self, items):
        r = []
        for x in zip(*[[i
                        if isinstance(i, (list, tuple))
                        else itertools.cycle([i]) for i in getattr(self, item)] for item in items]

                     ):

            quickbreak = all(isinstance(i, itertools.cycle) for i in x)

            tmp = []
            for pair in zip(*x):
                tmp.append(pair)
                if quickbreak:
                    break

            r.append(tmp)
        return r

    def to_record(self):
        return [i.to_record() for i in self.spans]

    def add_span(self, span:Span) -> Span:
        #the assumption is that this method is called by Layer.add_span
        if self.ambiguous:
            span.layer = self.layer
            target = self.get_equivalence(span)
            if target is not None:
                target.spans.append(span)
            else:
                new = SpanList(layer=self.layer)
                new.add_span(span)
                self.classes[(span.start, span.end)] = new

                bisect.insort(self.spans.spans, new)
                new.parent = span.parent

        else:
            span.layer = self.layer
            bisect.insort(self.spans, span)

        return span


    @property
    def layer(self):
        return self._layer

    @layer.setter
    def layer(self, value):
        assert isinstance(value, Layer) or value is None
        self._layer = value

    @property
    def start(self):
        return self.spans[0].start

    @property
    def end(self):
        return self.spans[-1].end

    @property
    def text(self):
        return [span.text for span in self.spans]

    def __iter__(self):
        yield from self.spans

    def __len__(self) -> int:
        return len(self.__getattribute__(
            'spans'
        ))

    def __contains__(self, item: Any) -> bool:
        return item in self.spans

    def __getattr__(self, item):
        layer = self.__getattribute__('layer') #type: Layer
        if item in layer.attributes:
            return [getattr(span, item) for span in self.spans]
        elif item in self.__dict__.keys():
            return self.__dict__[item]

        elif item == getattr(self.layer, 'parent', None):
            return self.parent

        else:
            if item in self.__dict__:
                return self.__dict__[item]

            target = layer.text_object._resolve(layer.name, item, sofar = self)
            return target


    def __getitem__(self, idx: int) -> Union[Span, 'SpanList']:

        wrapped = self.spans.__getitem__(idx)
        if isinstance(idx, int):
            return wrapped
        res = SpanList()
        res.layer = self.layer

        res.spans = wrapped
        res.ambiguous = self.ambiguous
        res.parent = self.parent

        return res

    def __lt__(self, other: Any) -> bool:
        return (self.start, self.end) < (other.start, other.end)

    def __eq__(self, other: Any) -> bool:
        try:
            return (self.start, self.end) == (other.start, other.end)
        except AttributeError:
            return False

    def __le__(self, other: Any) -> bool:
        return self < other or self == other

    def __str__(self):
        return 'SL[{spans}]'.format(spans=',\n'.join(str(i) for i in self.spans))

    def __repr__(self):
        return str(self)


def whitelist_record(record, source_attributes):
    #the goal is to only keep the keys explicitly listed in source_attributes

    #record might be a dict:
    if isinstance(record, dict):
        res = {}
        for k in source_attributes:
            res[k] = record.get(k, None)
        return res

    else:
    #record might be nested
        return [whitelist_record(i, source_attributes) for i in record]


class Layer:
    def __init__(self,
                 name:str=None,
                 attributes:Union[Tuple, List]=tuple(),
                 parent:str=None,
                 enveloping:str=None,
                 ambiguous:bool=None
                 ) -> None:
        assert not ((parent is not None) and (enveloping is not None)), 'Cant be derived AND enveloping'

        assert name is not None, 'Layer must have a name'

        #name of the layer
        self.name = name

        #list of legal attribute names for the layer
        self.attributes = attributes

        #the name of the parent layer.
        self.parent = parent


        #has this layer been added to a text object
        self._bound = False

        #marker for creating a lazy layer
        #used in Text._add_layer to check if additional work needs to be done
        self._is_lazy = False

        self._base = name if (not enveloping) and (not parent) else None #This is a placeholder for the base layer.
        #_base is None if parent is None
        #_base is self.name if ((not self.enveloping) and (not self.parent))
        #_base is parent._base otherwise
        #We can't assign the value yet, because we have no access to the parent layer
        #The goal is to swap the use of the "parent" attribute to the new "_base" attribute for all
        #layer inheritance purposes. As the idea about new-style text objects has evolved, it has been decided that
        #it is more sensible to keep the tree short and pruned. I'm hoping to avoid a rewrite though.

        #the name of the layer this class envelops
        #sentences envelop words
        #paragraphs envelop sentences
        # and so on...
        self.enveloping = enveloping

        #Container for spans
        self.spans = SpanList(layer=self, ambiguous=ambiguous)

        #boolean for if this is an ambiguous layer
        #if True, add_span will behave differently and add a SpanList instead.
        self.ambiguous = ambiguous #type: bool

        #placeholder. is set when `_add_layer` is called on text object
        self.text_object = None # type:Text

    def from_records(self, records, rewriting=False) -> 'Layer':
        if self.parent is not None and not self._bound:
            self._is_lazy = True

        if self.ambiguous:
            if rewriting:
                self.spans = SpanList(ambiguous=True, layer=self)
                tmpspans = []
                for record_line in records:
                    spns = SpanList(layer=self, ambiguous=False)
                    spns.spans = [Span(**{**record, **{'layer':self}}, legal_attributes=self.attributes) for record in record_line]
                    tmpspans.append(spns)
                    self.spans.classes[(spns.spans[0].start, spns.spans[0].end)] = spns
                self.spans.spans = tmpspans
            else:
                for record_line in records:
                    self._add_spans([Span(**record, legal_attributes=self.attributes) for record in record_line])
        else:
            if rewriting:
                spns = SpanList(layer=self, ambiguous=False)
                spns.spans = [Span(**{**record, **{'layer': self}}, legal_attributes=self.attributes) for record in records if record is not None]

                self.spans = spns
            else:
                for record in records:
                    self.add_span(Span(
                        **record,
                        legal_attributes=self.attributes
                    ))
        return self

    def to_records(self):
        records = []

        for item in self.spans:
            records.append(item.to_record())

        return records


    def add_span(self, span: Span) -> Span:
        return self.spans.add_span(span)


    def rewrite(self, source_attributes: List[str], target_attributes: List[str], rules, **kwargs):
        assert 'name' in kwargs.keys(), '"name" must currently be an argument to layer'

        res = [whitelist_record(record, source_attributes + ['start', 'end']) for record in self.to_records()]
        rewritten = [rules.rewrite(j) for j in res]
        resulting_layer = Layer(
            **kwargs,
            attributes=target_attributes,
            parent=self.name

        ).from_records(
            rewritten, rewriting=True
        )

        return resulting_layer

    def _add_spans_to_enveloping(self, spans):
        spanlist = SpanList(
            layer=self
        )
        spanlist.spans = spans
        bisect.insort(self.spans.spans, spanlist)

    def _add_spans(self, spans:List[Span]) -> List[Span]:
        assert self.ambiguous or self.enveloping
        res = []
        for span in spans:
            res.append(self.add_span(span))
        return res


    def _resolve(self, target):
        if target in self.attributes:
            raise AssertionError('This path should not be taken')
        else:
            return self.text_object._resolve(self.name, target)

    def __getattr__(self, item):
        if item in self.__getattribute__('__dict__').keys():
            return self.__getattribute__('__dict__')[item]
        elif item in self.__getattribute__('attributes'):
            return self.spans.__getattr__(item)
        else:
            return self.__getattribute__('_resolve')(item)

    def __getitem__(self, idx):
        res = self.spans.__getitem__(idx)
        return res

    def __str__(self):
        return 'Layer(name={self.name}, spans={self.spans})'.format(self=self)


def _get_span_by_start_and_end(spans:SpanList, start:int, end:int) -> Union[Span, None]:
    for span in spans:
        if span.start == start and span.end == end:
            return span
    return None


class Text:

    def __init__(self, text:str) -> None:

        self._text = text #type: str
        self.layers = {} # type: MutableMapping[str, Layer]
        self.layers_to_attributes = collections.defaultdict(list)  # type: MutableMapping[str, List[str]]
        self.base_to_dependant = collections.defaultdict(list) # type: MutableMapping[str, List[str]]
        self.enveloping_to_enveloped = collections.defaultdict(list)  # type: MutableMapping[str, List[str]]

        self._setup_structure()


    def tag_layer(self, layer_names:Sequence[str] = ('morf_analysis', 'sentences')) -> 'Text':
        for layer_name in layer_names:
            RESOLVER.apply(self, layer_name)
        return self

    def list_registered_layers(self):
        res = []
        for layer in RESOLVER.rules:
            res.append(layer.layer_name)
        return res


    @property
    def text(self):
        return self._text

    def _setup_structure(self):


        pairs = []
        attributes = []

        # we can go from enveloping to enveloped
        for frm, tos in self.enveloping_to_enveloped.items():
            for to in tos:
                pairs.append((frm, to))

        # we can go from base to dependant and back
        for frm, tos in self.base_to_dependant.items():
            for to in tos:
                pairs.append((frm, to))
                pairs.append((to, frm))

        # we can go from layer to attribute
        for frm, tos in self.layers_to_attributes.items():
            for to in tos:
                attributes.append((frm, frm + '.' + to))

        self.pairs = pairs
        g = nx.DiGraph()
        g.add_edges_from(pairs)
        g.add_edges_from(attributes)
        g.add_nodes_from(self.layers.keys())

        self._g = g

    @property
    def attributes(self):
        res = []
        for i in self.layers.values():
            res.extend(i.attributes)
        return set(res)

    def __getattr__(self, item):
        if item in self.layers.keys():
            return self.layers[item].spans
        else:
            return self.__getattribute__(item)

    def _add_layer(self, layer:Layer):
        name = layer.name
        attributes = layer.attributes


        ##
        ## ASSERTS
        ##

        assert not layer._bound
        assert name not in ['text'], 'Restricted for layer name'
        assert name.isidentifier() and not keyword.iskeyword(name), 'Layer name must be a valid python identifier'
        assert name not in self.layers.keys(), 'Layer with name {name} already exists'.format(name=name)


        if layer.parent:
            assert layer.parent in self.layers.keys(), 'Cant add a layer "{layer}" before adding its parent "{parent}"'.format(parent = layer.parent, layer= layer.name)

        if layer.enveloping:
            assert layer.enveloping in self.layers.keys(), 'Cant add an enveloping layer before adding the layer it envelops'

        ##
        ## ASSERTS DONE,
        ## Let's feel free to change the layer we have been handed.
        ##


        if layer.parent:
            layer._base = self.layers[layer.parent]._base

        self.layers_to_attributes[name] = attributes


        if layer.parent:
            ## This is a change to accommodate pruning of the layer tree.
            # self.base_to_dependant[layer.parent].append(name)
            self.base_to_dependant[layer._base].append(name)


        if layer.enveloping:
            self.enveloping_to_enveloped[name].append(layer.enveloping)


        if layer._is_lazy:
            #this means the layer might already have spans, and the spans might need to have their parents reset
            if layer.parent is not None:
                for span in layer:
                    span.parent = _get_span_by_start_and_end(
                        self.layers[layer._base].spans,
                        span.start,
                        span.end
                    )
                    span._base = span.parent

        self.layers[name] = layer
        layer.text_object = self
        layer._bound = True


        self._setup_structure()

    def _resolve(self, frm, to, sofar:SpanList = None) -> Union[SpanList, List[None]]:
        #must return the correct object
        #this method is supposed to centralize attribute access

        #if sofar is set, it must be a SpanList at point "frm" with a path to "to"
        #going down a level of enveloping layers adds a layer SpanLists



        GENERAL_KEYS = ['text', 'parent']
        if to in GENERAL_KEYS:
            if sofar:
                return sofar.__getattribute__(to)
            else:
                return self.layers[frm].spans.__getattribute__(to)


        path_exists = self._path_exists(frm, to)
        if path_exists and to in self.layers.keys():
            if frm in self.layers.keys():
                #from layer to its attribute
                if to in self.layers[frm].attributes  or (to in GENERAL_KEYS):
                    return getattr(self.layers[frm], to)


                #from enveloping layer to its direct descendant
                elif to == self.layers[frm].enveloping:
                    return sofar

                #from an enveloping layer to dependant layer (one step only, skipping base layer)
                elif self.layers[frm].enveloping == self.layers[to].parent:
                    if sofar is None:
                        sofar = self.layers[frm].spans

                    spans = []
                    for envelop in sofar:
                        enveloped_spans = []
                        for span in self.layers[to]:
                            if span.parent in envelop.spans:
                                enveloped_spans.append(span)
                        if enveloped_spans:
                            sl = SpanList(layer=self.layers[frm])
                            sl.spans = enveloped_spans
                            spans.append(sl)

                    res = SpanList(layer=self.layers[to])
                    res.spans = spans
                    return res

                #from layer to strictly dependant layer
                elif frm == self.layers[to]._base:

                    # if sofar is None:
                    sofar = self.layers[to].spans

                    spans = []
                    for i in sofar:
                        spans.append(i.parent)
                    res = SpanList(layer=self.layers[to])
                    res.spans = spans
                    return res

        #attribute access
        elif path_exists:

            path = self._get_path(frm, to)
            to_layer_name = path[-2]
            to_layer = self.layers[to_layer_name]
            assert  to_layer_name in self.layers.keys()


            #attributes of a (direct) dependant
            if to_layer.parent == frm:
                res = []
                if sofar:
                    for i in to_layer.spans:
                        if i.parent in sofar.spans:
                            res.append(getattr(i, to))
                    return res


            #attributes of an (directly) enveloped object
            to_layer_name = path[-2]
            to_layer = self.layers[to_layer_name]
            from_layer_name = path[0]
            from_layer = self.layers[from_layer_name]

            if from_layer.enveloping == to_layer.name:
                if sofar:
                    res = []
                    for i in sofar.spans:
                        res.append(i.__getattr__(to))
                    return res
                else:
                    res = []
                    for i in to_layer.spans:
                        res.append(
                            i.__getattr__(to)
                        )
                    return res

            if to_layer.parent == from_layer.enveloping:
                if sofar:
                    res = []
                    for i in sofar.spans:
                        res.append(i.__getattr__(to))
                    return res
                else:
                    res = []
                    for i in to_layer.spans:
                        res.append(
                            i.__getattr__(to)
                        )
                    return res

        raise NotImplementedError('{} -> {} not implemented'.format(frm, to) +
                                  (' but path exists' if path_exists else ' - path does not exist')
                                  )


    def _path_exists(self, frm, to):
        paths = self._get_all_paths(frm, to)
        assert len(paths) in (0, 1), 'ambiguous path to attribute {}'.format(to)

        try:
            res = len(paths) == 1 or nx.has_path(self._g, frm, to)
        except nx.NetworkXError:
            res = False
            # raise KeyError('No path found {} {}'.format(frm, to))
        return res

    def _get_all_paths(self, frm, to):
        attributes = self._get_relevant_attributes()
        tos = self._get_attribute_node_names(attributes, to)
        paths = self._get_relevant_paths(frm, tos)
        return paths

    def _get_path(self, frm, to):
        if self._path_exists(frm, to):
            paths = self._get_all_paths(frm, to)
            try:
                return paths[0]
            except IndexError:
                res = nx.shortest_path(self._g, frm, to)
                return res

    def _get_relevant_paths(self, frm, tos):
        paths = []
        for to_ in tos:
            paths.extend(list(nx.all_simple_paths(self._g, frm, to_)))
        return paths

    def _get_relevant_attributes(self):
        attributes = []
        for i in self.layers_to_attributes.values():
            attributes.extend(i)
        return attributes

    def _get_attribute_node_names(self, attributes, to):
        tos = []
        if to in attributes:
            for k, v in self.layers_to_attributes.items():
                for i in v:
                    if i == to:
                        tos.append(k + '.' + i)
        return tos


    def __setitem__(self, key, value):
        #always sets layer
        assert key not in self.layers.keys(), 'Re-adding a layer not implemented yet'
        assert value.name == key, 'Name mismatch between layer name and value'
        return self._add_layer(
            value
        )

    def __getitem__(self, item):
        #always returns layer
        return self.layers[item]



    def __delattr__(self, item):
        raise NotImplementedError('deleting not implemented')

    def __str__(self):
        return 'Text(text="{self.text}")'.format(self=self)

    def __repr__(self):
        return str(self)



#RESOLVER is a registry of taggers and names.
# Taggers must be imported relatively (with a .)
# This section must be at the end of the file.
from .taggers.word_tokenizer import WordTokenizer
from .taggers.morf import VabamorfTagger
<<<<<<< HEAD
from .taggers.premorph.premorf import CopyTagger, WordNormalizingTagger
=======
from .taggers.sentence_tokenizer import SentenceTokenizer

from .taggers.premorf import CopyTagger, WordNormalizingTagger
>>>>>>> df90975b
from .resolve_layer_dag import Resolver, Rule

RESOLVER = Resolver(
    [
        Rule('sentences', tagger=SentenceTokenizer(), depends_on=['words']),
        Rule('words', tagger=WordTokenizer(), depends_on=[]),
        Rule('words_copy', tagger=CopyTagger(), depends_on=['words']),
        Rule('normalized', tagger=WordNormalizingTagger(), depends_on=['words_copy']),
        Rule('morf_analysis', tagger=VabamorfTagger(), depends_on=['normalized']),
    ]
)<|MERGE_RESOLUTION|>--- conflicted
+++ resolved
@@ -826,13 +826,9 @@
 # This section must be at the end of the file.
 from .taggers.word_tokenizer import WordTokenizer
 from .taggers.morf import VabamorfTagger
-<<<<<<< HEAD
+from .taggers.sentence_tokenizer import SentenceTokenizer
+
 from .taggers.premorph.premorf import CopyTagger, WordNormalizingTagger
-=======
-from .taggers.sentence_tokenizer import SentenceTokenizer
-
-from .taggers.premorf import CopyTagger, WordNormalizingTagger
->>>>>>> df90975b
 from .resolve_layer_dag import Resolver, Rule
 
 RESOLVER = Resolver(
