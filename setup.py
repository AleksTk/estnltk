--- conflicted
+++ resolved
@@ -56,11 +56,7 @@
         'estnltk.wordnet': ['*.cnf', 'data/*.txt', 'data/*.soi', 'data/*.cnf', 'data/scripts/*.py'],
         'estnltk.mw_verbs': ['res/*'],
         'estnltk.converters': ['*.mrf'],
-<<<<<<< HEAD
-        'estnltk.grammar': ['grammars/*']
-=======
         #'estnltk.grammarextractor': ['grammars/*']
->>>>>>> bb098e14
     },
 
     author       = "University of Tartu",
