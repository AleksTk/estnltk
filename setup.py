--- conflicted
+++ resolved
@@ -1,97 +1,95 @@
-# -*- coding: utf-8 -*-
-from setuptools import setup, find_packages, Extension
-import os
-import sys
-
-os.environ['CC'] = 'g++'
-os.environ['CXX'] = 'g++'
-
-def get_sources(src_dir='src', ending='.cpp'):
-    """Function to get a list of files ending with `ending` in `src_dir`."""
-    return [os.path.join(src_dir, fnm) for fnm in os.listdir(src_dir) if fnm.endswith(ending)]
-
-# define directories for vabamorf source directories
-dirs = ['etana', 'etyhh', 'fsc', 'json', 'proof']
-src_dirs = [os.path.join('src', d) for d in dirs]
-
-# define a list of C++ source files
-lib_sources = []
-vabamorf_src = os.path.join('src', 'etana', 'vabamorf.cpp')
-for d in src_dirs:
-    lib_sources.extend(get_sources(d))
-lib_sources.remove(vabamorf_src) # we add it later as the first file to compile
-                                 # less time to wait, when working with vabamorf wrapper
-
-# define directories for vabamorf include directories
-dirs.append(os.path.join('fsc', 'fsjni'))
-include_dirs = [os.path.join('include', d) for d in dirs]
-
-# define the vabamorf SWIG wrapper generator interface file
-swig_interface = os.path.join('estnltk', 'vabamorf', 'vabamorf.i')
-swig_opts = ['-builtin']
-
-# Python 3 specific configuration
-extra = {}
-if sys.version_info[0] == 3:
-    swig_opts.append('-py3')
-swig_opts.append('-c++')
-
-setup(
-    name = "estnltk",
-<<<<<<< HEAD
-    version = "1.4dev",
-=======
-    version = "1.4",
->>>>>>> f8f335b1
-
-    packages = find_packages(),
-    include_package_data=True,
-    package_data = {
-        'estnltk': ['corpora/arvutustehnika_ja_andmetootlus/*.xml', 'corpora/*.json', 'java-res/*.*'],
-        'estnltk.vabamorf': ['dct/*.dct'],
-        'estnltk.estner': ['gazetteer/*', 'models/py2_default/*', 'models/py3_default/*'],
-        'estnltk.wordnet': ['*.cnf', 'data/*.txt', 'data/*.soi', 'data/*.cnf', 'data/scripts/*.py'],
-        'estnltk.mw_verbs': ['res/*'],
-        'estnltk.converters': ['*.mrf'],
-        'estnltk.syntax': ['files/*']
-    },
-
-    author       = "University of Tartu",
-    author_email = "siim.orasmaa@gmail.com, alex.tk.fb@gmail.com, tpetmanson@gmail.com, swen@math.ut.ee",
-    description  = "Estnltk — open source tools for Estonian natural language processing",
-    long_description = open('README.rst').read(),
-    license      = "GPLv2",
-    url          = "https://github.com/estnltk/estnltk",
-    ext_modules = [
-        Extension('estnltk.vabamorf._vabamorf',
-                  [swig_interface, vabamorf_src] + lib_sources,
-                  swig_opts = swig_opts,
-                  include_dirs=include_dirs)
-        ],
-    py_modules = ['vabamorf'],
-
-    install_requires = [
-        'six==1.9.0',                       # helps to build Py2/Py3 compatible programs
-        'nltk>=3.0.4',                      # NLTK mainly used for English
-        'regex>=2015.07.19',                # improved Python regular expressions
-        'pandas>=0.17.1',                   # Panel Data Analysis library for Python
-        'python-crfsuite>=0.8.4',           # Conditional random fields library
-        'cached-property>=1.2.0',           # Simple property for caching results
-        'beautifulsoup4==4.4.0',            # HTML parsing library
-        'html5lib',              # HTML parsing library
-        'elasticsearch>=2.0.0'              # database support
-        ],
-
-    classifiers = ['Intended Audience :: Developers',
-                   'Intended Audience :: Education',
-                   'Intended Audience :: Science/Research',
-                   'Intended Audience :: Information Technology',
-                   'Operating System :: OS Independent',
-                   'Programming Language :: Python :: 2.7',
-                   'Programming Language :: Python :: 3.5',
-                   'Topic :: Scientific/Engineering',
-                   'Topic :: Scientific/Engineering :: Artificial Intelligence',
-                   'Topic :: Scientific/Engineering :: Information Analysis',
-                   'Topic :: Text Processing',
-                   'Topic :: Text Processing :: Linguistic']
-)+# -*- coding: utf-8 -*-
+from setuptools import setup, find_packages, Extension
+import os
+import sys
+
+os.environ['CC'] = 'g++'
+os.environ['CXX'] = 'g++'
+
+def get_sources(src_dir='src', ending='.cpp'):
+    """Function to get a list of files ending with `ending` in `src_dir`."""
+    return [os.path.join(src_dir, fnm) for fnm in os.listdir(src_dir) if fnm.endswith(ending)]
+
+# define directories for vabamorf source directories
+dirs = ['etana', 'etyhh', 'fsc', 'json', 'proof']
+src_dirs = [os.path.join('src', d) for d in dirs]
+
+# define a list of C++ source files
+lib_sources = []
+vabamorf_src = os.path.join('src', 'etana', 'vabamorf.cpp')
+for d in src_dirs:
+    lib_sources.extend(get_sources(d))
+lib_sources.remove(vabamorf_src) # we add it later as the first file to compile
+                                 # less time to wait, when working with vabamorf wrapper
+
+# define directories for vabamorf include directories
+dirs.append(os.path.join('fsc', 'fsjni'))
+include_dirs = [os.path.join('include', d) for d in dirs]
+
+# define the vabamorf SWIG wrapper generator interface file
+swig_interface = os.path.join('estnltk', 'vabamorf', 'vabamorf.i')
+swig_opts = ['-builtin']
+
+# Python 3 specific configuration
+extra = {}
+if sys.version_info[0] == 3:
+    swig_opts.append('-py3')
+swig_opts.append('-c++')
+
+setup(
+    name = "estnltk",
+    version = "1.4dev",
+
+    packages = find_packages(),
+    include_package_data=True,
+    package_data = {
+        'estnltk': ['corpora/arvutustehnika_ja_andmetootlus/*.xml', 'corpora/*.json', 'java-res/*.*'],
+        'estnltk.vabamorf': ['dct/*.dct'],
+        'estnltk.estner': ['gazetteer/*', 'models/py2_default/*', 'models/py3_default/*'],
+        'estnltk.wordnet': ['*.cnf', 'data/*.txt', 'data/*.soi', 'data/*.cnf', 'data/scripts/*.py'],
+        'estnltk.mw_verbs': ['res/*'],
+        'estnltk.converters': ['*.mrf'],
+        'estnltk.syntax': ['files/*']
+    },
+
+    author       = "University of Tartu",
+    author_email = "siim.orasmaa@gmail.com, alex.tk.fb@gmail.com, tpetmanson@gmail.com, swen@math.ut.ee",
+    description  = "Estnltk — open source tools for Estonian natural language processing",
+    long_description = open('README.rst').read(),
+    license      = "GPLv2",
+    url          = "https://github.com/estnltk/estnltk",
+    ext_modules = [
+        Extension('estnltk.vabamorf._vabamorf',
+                  [swig_interface, vabamorf_src] + lib_sources,
+                  swig_opts = swig_opts,
+                  include_dirs=include_dirs)
+        ],
+    py_modules = ['vabamorf'],
+
+    # we have fixed dependency versions to guarantee, what works
+    # however, you can probably safely install newer versions of the dependencies
+    install_requires = [
+        'six==1.9.0',                       # helps to build Py2/Py3 compatible programs
+        'nltk>=3.0.4',                      # NLTK mainly used for English
+        'regex>=2015.07.19',                # improved Python regular expressions
+        'pandas>=0.17.1',                   # Panel Data Analysis library for Python
+        'python-crfsuite>=0.8.4',           # Conditional random fields library
+        'cached-property>=1.2.0',           # Simple property for caching results
+        'beautifulsoup4==4.4.0',            # HTML parsing library
+        'html5lib',              # HTML parsing library
+        'elasticsearch>=2.0.0'              # database support
+        ],
+
+    classifiers = ['Intended Audience :: Developers',
+                   'Intended Audience :: Education',
+                   'Intended Audience :: Science/Research',
+                   'Intended Audience :: Information Technology',
+                   'Operating System :: OS Independent',
+                   'Programming Language :: Python :: 2.7',
+                   'Programming Language :: Python :: 3.5',
+                   'Topic :: Scientific/Engineering',
+                   'Topic :: Scientific/Engineering :: Artificial Intelligence',
+                   'Topic :: Scientific/Engineering :: Information Analysis',
+                   'Topic :: Text Processing',
+                   'Topic :: Text Processing :: Linguistic']
+)